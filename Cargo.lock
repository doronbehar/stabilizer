--- conflicted
+++ resolved
@@ -756,12 +756,8 @@
 dependencies = [
  "ad9959",
  "asm-delay",
-<<<<<<< HEAD
  "cc",
- "cortex-m 0.6.7",
-=======
  "cortex-m 0.7.2",
->>>>>>> 97afdb57
  "cortex-m-rt",
  "cortex-m-rtic",
  "dsp",
