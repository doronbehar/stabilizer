--- conflicted
+++ resolved
@@ -2,8 +2,6 @@
 
 use super::{abs, copysign, macc, max, min};
 use core::f32;
-
-use miniconf::StringSet;
 
 /// IIR state and coefficients type.
 ///
@@ -41,11 +39,7 @@
 ///   Therefore it can trivially implement bump-less transfer.
 /// * Cascading multiple IIR filters allows stable and robust
 ///   implementation of transfer functions beyond bequadratic terms.
-<<<<<<< HEAD
-#[derive(Copy, Clone, Debug, Default, Deserialize, Serialize, StringSet)]
-=======
 #[derive(Copy, Clone, Default, Deserialize, Serialize)]
->>>>>>> 672ddfa3
 pub struct IIR {
     pub ba: Vec5,
     pub y_offset: f32,
