#![deny(warnings)]
#![no_std]
#![no_main]

<<<<<<< HEAD
use serde::Deserialize;

use dsp::{Accu, Complex, ComplexExt, Lockin, RPLL};
use stabilizer::{
    hardware::{
        design_parameters, hal, setup, Adc0Input, Adc1Input, AdcCode, AfeGain,
        Dac0Output, Dac1Output, DacCode, DigitalInput0, DigitalInput1,
        InputPin, InputStamper, SystemTimer, AFE0, AFE1,
    },
    net::{Miniconf, NetworkState, NetworkUsers, Telemetry, TelemetryBuffer},
=======
use core::sync::atomic::{fence, Ordering};

use embedded_hal::digital::v2::InputPin;

use serde::Deserialize;

use dsp::{Accu, Complex, ComplexExt, Lockin, RPLL};

use stabilizer::{flatten_closures, hardware, net};

use hardware::{
    design_parameters, setup, Adc0Input, Adc1Input, AdcCode, AfeGain,
    Dac0Output, Dac1Output, DacCode, DigitalInput0, DigitalInput1,
    InputStamper, SystemTimer, AFE0, AFE1,
>>>>>>> 387e9f12
};

// A constant sinusoid to send on the DAC output.
// Full-scale gives a +/- 10.24V amplitude waveform. Scale it down to give +/- 1V.
const ONE: i16 = ((1.0 / 10.24) * i16::MAX as f32) as _;
const SQRT2: i16 = (ONE as f32 * 0.707) as _;
const DAC_SEQUENCE: [i16; design_parameters::SAMPLE_BUFFER_SIZE] =
    [ONE, SQRT2, 0, -SQRT2, -ONE, -SQRT2, 0, SQRT2];

#[derive(Copy, Clone, Debug, Deserialize, Miniconf)]
enum Conf {
    Magnitude,
    Phase,
    ReferenceFrequency,
    LogPower,
    InPhase,
    Quadrature,
    Modulation,
}

#[derive(Copy, Clone, Debug, Miniconf, Deserialize, PartialEq)]
enum LockinMode {
    Internal,
    External,
}

#[derive(Copy, Clone, Debug, Deserialize, Miniconf)]
pub struct Settings {
    afe: [AfeGain; 2],
    lockin_mode: LockinMode,

    pll_tc: [u8; 2],

    lockin_tc: u8,
    lockin_harmonic: i32,
    lockin_phase: i32,

    output_conf: [Conf; 2],
    telemetry_period: u16,
}

impl Default for Settings {
    fn default() -> Self {
        Self {
            afe: [AfeGain::G1; 2],

            lockin_mode: LockinMode::External,

            pll_tc: [21, 21], // frequency and phase settling time (log2 counter cycles)

            lockin_tc: 6,        // lockin lowpass time constant
            lockin_harmonic: -1, // Harmonic index of the LO: -1 to _de_modulate the fundamental (complex conjugate)
            lockin_phase: 0,     // Demodulation LO phase offset

            output_conf: [Conf::InPhase, Conf::Quadrature],
            // The default telemetry period in seconds.
            telemetry_period: 10,
        }
    }
}

#[rtic::app(device = stabilizer::hardware::hal::stm32, peripherals = true, monotonic = stabilizer::hardware::SystemTimer)]
const APP: () = {
    struct Resources {
        afes: (AFE0, AFE1),
        adcs: (Adc0Input, Adc1Input),
        dacs: (Dac0Output, Dac1Output),
        network: NetworkUsers<Settings, Telemetry>,
        settings: Settings,
        telemetry: TelemetryBuffer,
        digital_inputs: (DigitalInput0, DigitalInput1),

        timestamper: InputStamper,
        pll: RPLL,
        lockin: Lockin<4>,
    }

    #[init(spawn=[settings_update, telemetry])]
    fn init(c: init::Context) -> init::LateResources {
        // Configure the microcontroller
        let (mut stabilizer, _pounder) = setup(c.core, c.device);

        let network = NetworkUsers::new(
            stabilizer.net.stack,
            stabilizer.net.phy,
            stabilizer.cycle_counter,
            env!("CARGO_BIN_NAME"),
            stabilizer.net.mac_address,
        );

        let settings = Settings::default();

        let pll = RPLL::new(
            design_parameters::ADC_SAMPLE_TICKS_LOG2
                + design_parameters::SAMPLE_BUFFER_SIZE_LOG2,
        );

        // Spawn a settings and telemetry update for default settings.
        c.spawn.settings_update().unwrap();
        c.spawn.telemetry().unwrap();

        // Enable ADC/DAC events
        stabilizer.adcs.0.start();
        stabilizer.adcs.1.start();
        stabilizer.dacs.0.start();
        stabilizer.dacs.1.start();

        // Start recording digital input timestamps.
        stabilizer.timestamp_timer.start();

        // Start sampling ADCs.
        stabilizer.adc_dac_timer.start();

        // Enable the timestamper.
        stabilizer.timestamper.start();

        init::LateResources {
            afes: stabilizer.afes,
            adcs: stabilizer.adcs,
            dacs: stabilizer.dacs,
            network,
            digital_inputs: stabilizer.digital_inputs,
            timestamper: stabilizer.timestamper,
            telemetry: TelemetryBuffer::default(),

            settings,

            pll,
            lockin: Lockin::default(),
        }
    }

    /// Main DSP processing routine.
    ///
    /// See `dual-iir` for general notes on processing time and timing.
    ///
    /// This is an implementation of a externally (DI0) referenced PLL lockin on the ADC0 signal.
    /// It outputs either I/Q or power/phase on DAC0/DAC1. Data is normalized to full scale.
    /// PLL bandwidth, filter bandwidth, slope, and x/y or power/phase post-filters are available.
    #[task(binds=DMA1_STR4, resources=[adcs, dacs, lockin, timestamper, pll, settings, telemetry], priority=2)]
    #[inline(never)]
    #[link_section = ".itcm.process"]
    fn process(mut c: process::Context) {
        let process::Resources {
            adcs: (ref mut adc0, ref mut adc1),
            dacs: (ref mut dac0, ref mut dac1),
            ref settings,
            ref mut telemetry,
            ref mut lockin,
            ref mut pll,
            ref mut timestamper,
        } = c.resources;

        let (reference_phase, reference_frequency) = match settings.lockin_mode
        {
            LockinMode::External => {
                let timestamp = timestamper.latest_timestamp().unwrap_or(None); // Ignore data from timer capture overflows.
                let (pll_phase, pll_frequency) = pll.update(
                    timestamp.map(|t| t as i32),
                    settings.pll_tc[0],
                    settings.pll_tc[1],
                );
                (
                    pll_phase,
                    (pll_frequency
                        >> design_parameters::SAMPLE_BUFFER_SIZE_LOG2)
                        as i32,
                )
            }
            LockinMode::Internal => {
                // Reference phase and frequency are known.
                (
                    1i32 << 30,
                    1i32 << (32 - design_parameters::SAMPLE_BUFFER_SIZE_LOG2),
                )
            }
        };

        let sample_frequency =
            reference_frequency.wrapping_mul(settings.lockin_harmonic);
        let sample_phase = settings.lockin_phase.wrapping_add(
            reference_phase.wrapping_mul(settings.lockin_harmonic),
        );

        flatten_closures!(with_buffer, adc0, adc1, dac0, dac1, {
            let adc_samples = [adc0, adc1];
            let mut dac_samples = [dac0, dac1];

            // Preserve instruction and data ordering w.r.t. DMA flag access.
            fence(Ordering::SeqCst);

            let output: Complex<i32> = adc_samples[0]
                .iter()
                // Zip in the LO phase.
                .zip(Accu::new(sample_phase, sample_frequency))
                // Convert to signed, MSB align the ADC sample, update the Lockin (demodulate, filter)
                .map(|(&sample, phase)| {
                    let s = (sample as i16 as i32) << 16;
                    lockin.update(s, phase, settings.lockin_tc)
                })
                // Decimate
                .last()
                .unwrap()
                * 2; // Full scale assuming the 2f component is gone.

            // Convert to DAC data.
            for (channel, samples) in dac_samples.iter_mut().enumerate() {
                for (i, sample) in samples.iter_mut().enumerate() {
                    let value = match settings.output_conf[channel] {
                        Conf::Magnitude => output.abs_sqr() as i32 >> 16,
                        Conf::Phase => output.arg() >> 16,
                        Conf::LogPower => (output.log2() << 24) as i32 >> 16,
                        Conf::ReferenceFrequency => {
                            reference_frequency as i32 >> 16
                        }
                        Conf::InPhase => output.re >> 16,
                        Conf::Quadrature => output.im >> 16,
                        Conf::Modulation => DAC_SEQUENCE[i] as i32,
                    };

                    *sample = DacCode::from(value as i16).0;
                }
            }
            // Update telemetry measurements.
            telemetry.adcs =
                [AdcCode(adc_samples[0][0]), AdcCode(adc_samples[1][0])];

            telemetry.dacs =
                [DacCode(dac_samples[0][0]), DacCode(dac_samples[1][0])];

            // Preserve instruction and data ordering w.r.t. DMA flag access.
            fence(Ordering::SeqCst);
        });
    }

    #[idle(resources=[network], spawn=[settings_update])]
    fn idle(mut c: idle::Context) -> ! {
        loop {
            match c.resources.network.lock(|net| net.update()) {
                NetworkState::SettingsChanged => {
                    c.spawn.settings_update().unwrap()
                }
                NetworkState::Updated => {}
                NetworkState::NoChange => cortex_m::asm::wfi(),
            }
        }
    }

    #[task(priority = 1, resources=[network, settings, afes])]
    fn settings_update(mut c: settings_update::Context) {
        let settings = c.resources.network.miniconf.settings();

        c.resources.afes.0.set_gain(settings.afe[0]);
        c.resources.afes.1.set_gain(settings.afe[1]);

        c.resources.settings.lock(|current| *current = *settings);
    }

    #[task(priority = 1, resources=[network, digital_inputs, settings, telemetry], schedule=[telemetry])]
    fn telemetry(mut c: telemetry::Context) {
        let mut telemetry: TelemetryBuffer =
            c.resources.telemetry.lock(|telemetry| *telemetry);

        telemetry.digital_inputs = [
            c.resources.digital_inputs.0.is_high().unwrap(),
            c.resources.digital_inputs.1.is_high().unwrap(),
        ];

        let (gains, telemetry_period) = c
            .resources
            .settings
            .lock(|settings| (settings.afe, settings.telemetry_period));

        c.resources
            .network
            .telemetry
            .publish(&telemetry.finalize(gains[0], gains[1]));

        // Schedule the telemetry task in the future.
        c.schedule
            .telemetry(
                c.scheduled
                    + SystemTimer::ticks_from_secs(telemetry_period as u32),
            )
            .unwrap();
    }

    #[task(binds = ETH, priority = 1)]
    fn eth(_: eth::Context) {
        unsafe { hal::ethernet::interrupt_handler() }
    }

    #[task(binds = SPI2, priority = 3)]
    fn spi2(_: spi2::Context) {
        panic!("ADC0 SPI error");
    }

    #[task(binds = SPI3, priority = 3)]
    fn spi3(_: spi3::Context) {
        panic!("ADC1 SPI error");
    }

    #[task(binds = SPI4, priority = 3)]
    fn spi4(_: spi4::Context) {
        panic!("DAC0 SPI error");
    }

    #[task(binds = SPI5, priority = 3)]
    fn spi5(_: spi5::Context) {
        panic!("DAC1 SPI error");
    }

    extern "C" {
        // hw interrupt handlers for RTIC to use for scheduling tasks
        // one per priority
        fn DCMI();
        fn JPEG();
        fn SDMMC();
    }
};<|MERGE_RESOLUTION|>--- conflicted
+++ resolved
@@ -2,33 +2,19 @@
 #![no_std]
 #![no_main]
 
-<<<<<<< HEAD
+use core::sync::atomic::{fence, Ordering};
+use miniconf::Miniconf;
 use serde::Deserialize;
 
 use dsp::{Accu, Complex, ComplexExt, Lockin, RPLL};
 use stabilizer::{
+    flatten_closures,
     hardware::{
         design_parameters, hal, setup, Adc0Input, Adc1Input, AdcCode, AfeGain,
         Dac0Output, Dac1Output, DacCode, DigitalInput0, DigitalInput1,
         InputPin, InputStamper, SystemTimer, AFE0, AFE1,
     },
-    net::{Miniconf, NetworkState, NetworkUsers, Telemetry, TelemetryBuffer},
-=======
-use core::sync::atomic::{fence, Ordering};
-
-use embedded_hal::digital::v2::InputPin;
-
-use serde::Deserialize;
-
-use dsp::{Accu, Complex, ComplexExt, Lockin, RPLL};
-
-use stabilizer::{flatten_closures, hardware, net};
-
-use hardware::{
-    design_parameters, setup, Adc0Input, Adc1Input, AdcCode, AfeGain,
-    Dac0Output, Dac1Output, DacCode, DigitalInput0, DigitalInput1,
-    InputStamper, SystemTimer, AFE0, AFE1,
->>>>>>> 387e9f12
+    net::{NetworkState, NetworkUsers, Telemetry, TelemetryBuffer},
 };
 
 // A constant sinusoid to send on the DAC output.
