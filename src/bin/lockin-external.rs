--- conflicted
+++ resolved
@@ -14,11 +14,7 @@
 };
 
 use miniconf::Miniconf;
-<<<<<<< HEAD
-use stabilizer::net::{Action, MqttSettings};
-=======
 use stabilizer::net::{Action, MiniconfInterface};
->>>>>>> 1a08634d
 
 #[derive(Copy, Clone, Debug, Deserialize, Miniconf)]
 enum Conf {
@@ -62,11 +58,7 @@
         afes: (AFE0, AFE1),
         adcs: (Adc0Input, Adc1Input),
         dacs: (Dac0Output, Dac1Output),
-<<<<<<< HEAD
-        mqtt_settings: MqttSettings<Settings>,
-=======
         mqtt_config: MiniconfInterface<Settings>,
->>>>>>> 1a08634d
         settings: Settings,
 
         timestamper: InputStamper,
@@ -79,11 +71,7 @@
         // Configure the microcontroller
         let (mut stabilizer, _pounder) = setup(c.core, c.device);
 
-<<<<<<< HEAD
-        let mqtt_settings = MqttSettings::new(
-=======
         let mqtt_config = MiniconfInterface::new(
->>>>>>> 1a08634d
             stabilizer.net.stack,
             "",
             "dt/sinara/lockin",
@@ -120,11 +108,7 @@
             afes: stabilizer.afes,
             adcs: stabilizer.adcs,
             dacs: stabilizer.dacs,
-<<<<<<< HEAD
-            mqtt_settings,
-=======
             mqtt_config,
->>>>>>> 1a08634d
             timestamper: stabilizer.timestamper,
 
             settings,
@@ -206,12 +190,6 @@
         }
     }
 
-<<<<<<< HEAD
-    #[idle(resources=[mqtt_settings], spawn=[settings_update])]
-    fn idle(mut c: idle::Context) -> ! {
-        loop {
-            match c.resources.mqtt_settings.lock(|settings| settings.update()) {
-=======
     #[idle(resources=[mqtt_config], spawn=[settings_update])]
     fn idle(mut c: idle::Context) -> ! {
         loop {
@@ -220,7 +198,6 @@
                 .mqtt_config
                 .lock(|config_interface| config_interface.update())
             {
->>>>>>> 1a08634d
                 Some(Action::Sleep) => cortex_m::asm::wfi(),
                 Some(Action::UpdateSettings) => {
                     c.spawn.settings_update().unwrap()
@@ -230,15 +207,9 @@
         }
     }
 
-<<<<<<< HEAD
-    #[task(priority = 1, resources=[mqtt_settings, settings, afes])]
-    fn settings_update(mut c: settings_update::Context) {
-        let settings = &c.resources.mqtt_settings.mqtt.settings;
-=======
     #[task(priority = 1, resources=[mqtt_config, settings, afes])]
     fn settings_update(mut c: settings_update::Context) {
         let settings = &c.resources.mqtt_config.mqtt.settings;
->>>>>>> 1a08634d
 
         c.resources.afes.0.set_gain(settings.afe[0]);
         c.resources.afes.1.set_gain(settings.afe[1]);
