--- conflicted
+++ resolved
@@ -11,14 +11,10 @@
         Dac1Output, DacCode, DigitalInput0, DigitalInput1, InputPin,
         SystemTimer, AFE0, AFE1,
     },
-    net::{Miniconf, NetworkUsers, Telemetry, TelemetryBuffer, UpdateState},
+    net::{Miniconf, NetworkState, NetworkUsers, Telemetry, TelemetryBuffer},
 };
 
-<<<<<<< HEAD
-=======
-use net::{NetworkState, NetworkUsers, Telemetry, TelemetryBuffer};
-
->>>>>>> 9c92100c
+
 const SCALE: f32 = i16::MAX as _;
 
 // The number of cascaded IIR biquads per channel. Select 1 or 2!
