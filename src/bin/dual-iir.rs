#![deny(warnings)]
#![no_std]
#![no_main]

use core::sync::atomic::{fence, Ordering};

use stabilizer::{hardware, net};

use miniconf::Miniconf;
use serde::Deserialize;

use dsp::iir;
use hardware::{
    Adc0Input, Adc1Input, AdcCode, AfeGain, Dac0Output, Dac1Output, DacCode,
    DigitalInput0, DigitalInput1, InputPin, SystemTimer, AFE0, AFE1,
};

use net::{NetworkState, NetworkUsers, Telemetry, TelemetryBuffer};

const SCALE: f32 = i16::MAX as _;

// The number of cascaded IIR biquads per channel. Select 1 or 2!
const IIR_CASCADE_LENGTH: usize = 1;

#[derive(Clone, Copy, Debug, Deserialize, Miniconf)]
pub struct Settings {
    afe: [AfeGain; 2],
    iir_ch: [[iir::IIR; IIR_CASCADE_LENGTH]; 2],
    allow_hold: bool,
    force_hold: bool,
    telemetry_period: u16,
}

impl Default for Settings {
    fn default() -> Self {
        Self {
            // Analog frontend programmable gain amplifier gains (G1, G2, G5, G10)
            afe: [AfeGain::G1, AfeGain::G1],
            // IIR filter tap gains are an array `[b0, b1, b2, a1, a2]` such that the
            // new output is computed as `y0 = a1*y1 + a2*y2 + b0*x0 + b1*x1 + b2*x2`.
            // The array is `iir_state[channel-index][cascade-index][coeff-index]`.
            // The IIR coefficients can be mapped to other transfer function
            // representations, for example as described in https://arxiv.org/abs/1508.06319
            iir_ch: [[iir::IIR::new(1., -SCALE, SCALE); IIR_CASCADE_LENGTH]; 2],
            // Permit the DI1 digital input to suppress filter output updates.
            allow_hold: false,
            // Force suppress filter output updates.
            force_hold: false,
            // The default telemetry period in seconds.
            telemetry_period: 10,
        }
    }
}

macro_rules! flatten_closures {
    ($fn:ident, $e:ident, $fun:block) => {
        $e.$fn(|$e| $fun )
    };
    ($fn:ident, $e:ident, $($es:ident),+, $fun:block) => {
        $e.$fn(|$e| flatten_closures!($fn, $($es),*, $fun))
    };
}

#[rtic::app(device = stm32h7xx_hal::stm32, peripherals = true, monotonic = stabilizer::hardware::SystemTimer)]
const APP: () = {
    struct Resources {
        afes: (AFE0, AFE1),
        digital_inputs: (DigitalInput0, DigitalInput1),
        adcs: (Adc0Input, Adc1Input),
        dacs: (Dac0Output, Dac1Output),
        network: NetworkUsers<Settings, Telemetry>,

        settings: Settings,
        telemetry: TelemetryBuffer,

        #[init([[[0.; 5]; IIR_CASCADE_LENGTH]; 2])]
        iir_state: [[iir::Vec5; IIR_CASCADE_LENGTH]; 2],
    }

    #[init(spawn=[telemetry, settings_update])]
    fn init(c: init::Context) -> init::LateResources {
        // Configure the microcontroller
        let (mut stabilizer, _pounder) = hardware::setup(c.core, c.device);

        let network = NetworkUsers::new(
            stabilizer.net.stack,
            stabilizer.net.phy,
            stabilizer.cycle_counter,
            env!("CARGO_BIN_NAME"),
            stabilizer.net.mac_address,
        );

        // Spawn a settings update for default settings.
        c.spawn.settings_update().unwrap();
        c.spawn.telemetry().unwrap();

        // Enable ADC/DAC events
        stabilizer.adcs.0.start();
        stabilizer.adcs.1.start();
        stabilizer.dacs.0.start();
        stabilizer.dacs.1.start();

        // Start sampling ADCs.
        stabilizer.adc_dac_timer.start();

        init::LateResources {
            afes: stabilizer.afes,
            adcs: stabilizer.adcs,
            dacs: stabilizer.dacs,
            network,
            digital_inputs: stabilizer.digital_inputs,
            telemetry: net::TelemetryBuffer::default(),
            settings: Settings::default(),
        }
    }

    /// Main DSP processing routine for Stabilizer.
    ///
    /// # Note
    /// Processing time for the DSP application code is bounded by the following constraints:
    ///
    /// DSP application code starts after the ADC has generated a batch of samples and must be
    /// completed by the time the next batch of ADC samples has been acquired (plus the FIFO buffer
    /// time). If this constraint is not met, firmware will panic due to an ADC input overrun.
    ///
    /// The DSP application code must also fill out the next DAC output buffer in time such that the
    /// DAC can switch to it when it has completed the current buffer. If this constraint is not met
    /// it's possible that old DAC codes will be generated on the output and the output samples will
    /// be delayed by 1 batch.
    ///
    /// Because the ADC and DAC operate at the same rate, these two constraints actually implement
    /// the same time bounds, meeting one also means the other is also met.
    #[task(binds=DMA1_STR4, resources=[adcs, digital_inputs, dacs, iir_state, settings, telemetry], priority=2)]
<<<<<<< HEAD
    fn process(mut c: process::Context) {
        let process::Resources {
            adcs: (ref mut adc0, ref mut adc1),
            dacs: (ref mut dac0, ref mut dac1),
            ref digital_inputs,
            ref settings,
            ref mut iir_state,
            ref mut telemetry,
        } = c.resources;
=======
    #[inline(never)]
    #[link_section = ".itcm.process"]
    fn process(c: process::Context) {
        let adc_samples = [
            c.resources.adcs.0.acquire_buffer(),
            c.resources.adcs.1.acquire_buffer(),
        ];

        let dac_samples = [
            c.resources.dacs.0.acquire_buffer(),
            c.resources.dacs.1.acquire_buffer(),
        ];
>>>>>>> c6965bd8

        let digital_inputs = [
            digital_inputs.0.is_high().unwrap(),
            digital_inputs.1.is_high().unwrap(),
        ];
        telemetry.digital_inputs = digital_inputs;

        let hold =
            settings.force_hold || (digital_inputs[1] && settings.allow_hold);

        flatten_closures!(with_buffer, adc0, adc1, dac0, dac1, {
            let adc_samples = [adc0, adc1];
            let dac_samples = [dac0, dac1];

            // Preserve instruction and data ordering w.r.t. DMA flag access.
            fence(Ordering::SeqCst);

            for channel in 0..adc_samples.len() {
                adc_samples[channel]
                    .iter()
                    .zip(dac_samples[channel].iter_mut())
                    .map(|(ai, di)| {
                        let x = f32::from(*ai as i16);
                        let y = settings.iir_ch[channel]
                            .iter()
                            .zip(iir_state[channel].iter_mut())
                            .fold(x, |yi, (ch, state)| {
                                ch.update(state, yi, hold)
                            });
                        // Note(unsafe): The filter limits must ensure that the value is in range.
                        // The truncation introduces 1/2 LSB distortion.
                        let y: i16 = unsafe { y.to_int_unchecked() };
                        // Convert to DAC code
                        *di = DacCode::from(y).0;
                    })
                    .last();
            }

            // Update telemetry measurements.
            telemetry.adcs =
                [AdcCode(adc_samples[0][0]), AdcCode(adc_samples[1][0])];

            telemetry.dacs =
                [DacCode(dac_samples[0][0]), DacCode(dac_samples[1][0])];

            // Preserve instruction and data ordering w.r.t. DMA flag access.
            fence(Ordering::SeqCst);
        });
    }

    #[idle(resources=[network], spawn=[settings_update])]
    fn idle(mut c: idle::Context) -> ! {
        loop {
            match c.resources.network.lock(|net| net.update()) {
                NetworkState::SettingsChanged => {
                    c.spawn.settings_update().unwrap()
                }
                NetworkState::Updated => {}
                NetworkState::NoChange => cortex_m::asm::wfi(),
            }
        }
    }

    #[task(priority = 1, resources=[network, afes, settings])]
    fn settings_update(mut c: settings_update::Context) {
        // Update the IIR channels.
        let settings = c.resources.network.miniconf.settings();
        c.resources.settings.lock(|current| *current = *settings);

        // Update AFEs
        c.resources.afes.0.set_gain(settings.afe[0]);
        c.resources.afes.1.set_gain(settings.afe[1]);
    }

    #[task(priority = 1, resources=[network, settings, telemetry], schedule=[telemetry])]
    fn telemetry(mut c: telemetry::Context) {
        let telemetry: TelemetryBuffer =
            c.resources.telemetry.lock(|telemetry| *telemetry);

        let (gains, telemetry_period) = c
            .resources
            .settings
            .lock(|settings| (settings.afe, settings.telemetry_period));

        c.resources
            .network
            .telemetry
            .publish(&telemetry.finalize(gains[0], gains[1]));

        // Schedule the telemetry task in the future.
        c.schedule
            .telemetry(
                c.scheduled
                    + SystemTimer::ticks_from_secs(telemetry_period as u32),
            )
            .unwrap();
    }

    #[task(binds = ETH, priority = 1)]
    fn eth(_: eth::Context) {
        unsafe { stm32h7xx_hal::ethernet::interrupt_handler() }
    }

    #[task(binds = SPI2, priority = 3)]
    fn spi2(_: spi2::Context) {
        panic!("ADC0 input overrun");
    }

    #[task(binds = SPI3, priority = 3)]
    fn spi3(_: spi3::Context) {
        panic!("ADC1 input overrun");
    }

    #[task(binds = SPI4, priority = 3)]
    fn spi4(_: spi4::Context) {
        panic!("DAC0 output error");
    }

    #[task(binds = SPI5, priority = 3)]
    fn spi5(_: spi5::Context) {
        panic!("DAC1 output error");
    }

    extern "C" {
        // hw interrupt handlers for RTIC to use for scheduling tasks
        // one per priority
        fn DCMI();
        fn JPEG();
        fn SDMMC();
    }
};<|MERGE_RESOLUTION|>--- conflicted
+++ resolved
@@ -131,7 +131,8 @@
     /// Because the ADC and DAC operate at the same rate, these two constraints actually implement
     /// the same time bounds, meeting one also means the other is also met.
     #[task(binds=DMA1_STR4, resources=[adcs, digital_inputs, dacs, iir_state, settings, telemetry], priority=2)]
-<<<<<<< HEAD
+    #[inline(never)]
+    #[link_section = ".itcm.process"]
     fn process(mut c: process::Context) {
         let process::Resources {
             adcs: (ref mut adc0, ref mut adc1),
@@ -141,20 +142,6 @@
             ref mut iir_state,
             ref mut telemetry,
         } = c.resources;
-=======
-    #[inline(never)]
-    #[link_section = ".itcm.process"]
-    fn process(c: process::Context) {
-        let adc_samples = [
-            c.resources.adcs.0.acquire_buffer(),
-            c.resources.adcs.1.acquire_buffer(),
-        ];
-
-        let dac_samples = [
-            c.resources.dacs.0.acquire_buffer(),
-            c.resources.dacs.1.acquire_buffer(),
-        ];
->>>>>>> c6965bd8
 
         let digital_inputs = [
             digital_inputs.0.is_high().unwrap(),
