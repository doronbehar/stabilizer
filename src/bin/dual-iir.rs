--- conflicted
+++ resolved
@@ -22,16 +22,10 @@
         serde::Deserialize,
         telemetry::{Telemetry, TelemetryBuffer},
         NetworkState, NetworkUsers,
+        data_stream::BlockGenerator,
     },
 };
 
-<<<<<<< HEAD
-use net::{
-    BlockGenerator, NetworkUsers, Telemetry, TelemetryBuffer, NetworkState,
-};
-
-=======
->>>>>>> b0052128
 const SCALE: f32 = i16::MAX as _;
 
 // The number of cascaded IIR biquads per channel. Select 1 or 2!
@@ -197,18 +191,12 @@
                     .last();
             }
 
-<<<<<<< HEAD
-        // Stream the data.
-        c.resources.generator.send(&adc_samples, &dac_samples);
-
-        // Update telemetry measurements.
-        c.resources.telemetry.adcs =
-            [AdcCode(adc_samples[0][0]), AdcCode(adc_samples[1][0])];
-=======
+            // Stream the data.
+            c.resources.generator.send(&adc_samples, &dac_samples);
+
             // Update telemetry measurements.
             telemetry.adcs =
                 [AdcCode(adc_samples[0][0]), AdcCode(adc_samples[1][0])];
->>>>>>> b0052128
 
             telemetry.dacs =
                 [DacCode(dac_samples[0][0]), DacCode(dac_samples[1][0])];
